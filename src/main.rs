/*
 *  eva - an easy to use calculator REPL similar to bc(1)
 *  Copyright (C) 2019  Akshay Oppiliappan <nerdypepper@tuta.io>
 */
use clap::builder::{EnumValueParser, RangedU64ValueParser};
use clap::{Arg, Command};
use directories::{ProjectDirs, UserDirs};
use eva::lex::{AngleUnit, FunctionContext};
use eva::{eval_expr};
use once_cell::sync::Lazy;
use rustyline::error::ReadlineError;
use std::fs::create_dir_all;
use std::path::PathBuf;

mod fmt;
mod readline;

#[derive(Clone, Copy, Default)]
struct ClapAngleUnit(AngleUnit);

impl clap::ValueEnum for ClapAngleUnit {
    fn value_variants<'a>() -> &'a [Self] {
        &[
            ClapAngleUnit(AngleUnit::Degree),
            ClapAngleUnit(AngleUnit::Radian),
            ClapAngleUnit(AngleUnit::Gradian),
        ]
    }

    fn to_possible_value<'a>(&self) -> Option<clap::builder::PossibleValue> {
        match self.0 {
            AngleUnit::Degree => Some(clap::builder::PossibleValue::new("degree")),
            AngleUnit::Radian => Some(clap::builder::PossibleValue::new("radian")),
            AngleUnit::Gradian => Some(clap::builder::PossibleValue::new("gradian")),
        }
    }
}

static CONFIGURATION: Lazy<Configuration> = Lazy::new(parse_arguments);

struct Configuration {
    angle_unit: AngleUnit,
    fix: usize,
    base: u8,
    input: String,
}

fn main() {
    let ctx = FunctionContext {
        angle_unit: CONFIGURATION.angle_unit,
    };

    if !CONFIGURATION.input.is_empty() {
        // command mode //
        let evaled = eval_expr(&ctx, CONFIGURATION.fix, &CONFIGURATION.input[..], Some(0.));
        match evaled {
            Ok(ans) => fmt::pprint(CONFIGURATION.base, CONFIGURATION.fix, ans),
            Err(e) => {
                eprintln!("{}", e);
                std::process::exit(1);
            }
        };
    } else {
        // REPL mode //
        // create fancy readline
        let mut rl = readline::create_readline(ctx.clone(), CONFIGURATION.fix);

        // previous answer
        let mut prev_ans = None;

        // handle history storage
        let eva_dirs = ProjectDirs::from("com", "NerdyPepper", "eva").unwrap();
        let eva_data_dir = eva_dirs.data_dir();
        let eva_cache_dir = eva_dirs.cache_dir();
        let mut history_path = PathBuf::from(eva_data_dir);
        let mut previous_ans_path = PathBuf::from(eva_cache_dir);

        if create_dir_all(eva_data_dir).is_err() {
            history_path = PathBuf::from(UserDirs::new().unwrap().home_dir());
        }
        if create_dir_all(eva_cache_dir).is_err() {
            previous_ans_path = PathBuf::from(UserDirs::new().unwrap().home_dir());
        }
        history_path.push("history.txt");
        previous_ans_path.push("previous_ans.txt");

        if let Err(err) = std::fs::write(&previous_ans_path, "0") {
            println!("Could not write to previous_ans_path");
            println!("{:?}", err);
            std::process::exit(1);
        }

        if rl.load_history(history_path.as_path()).is_err() {
            println!("No previous history.")
        };

        // repl loop begins here
        loop {
            let readline = rl.readline("> ");
            match readline {
                Ok(line) => {
                    rl.add_history_entry(line.as_str());
                    let evaled = eval_expr(&ctx, CONFIGURATION.fix, &line[..], prev_ans);
                    match evaled {
                        Ok(ans) => {
                            use std::fs::OpenOptions;
                            use std::io::Write;
                            prev_ans = Some(ans);
                            fmt::pprint(CONFIGURATION.base, CONFIGURATION.fix, ans);
                            match OpenOptions::new()
                                .write(true)
                                .create(true)
                                .open(&previous_ans_path)
                            {
                                Ok(mut file) => {
                                    if let Err(err) = writeln!(file, "{}", ans) {
                                        println!(
                                            "Error while writing previous answer to file: {}",
                                            err
                                        )
                                    }
                                }
                                Err(err) => {
                                    println!("Error while writing previous answer to file: {}", err)
                                }
                            }
                        }
                        Err(e) => println!("{}", e),
                    };
                }
                Err(ReadlineError::Interrupted) => {
                    println!("CTRL-C");
                    break;
                }
                Err(ReadlineError::Eof) => break,
                Err(err) => {
                    println!("Error: {:?}", err);
                    break;
                }
            }
        }
        rl.save_history(history_path.as_path()).unwrap();
    }
}

fn cmd() -> Command {
    clap::command!()
        .arg(
            Arg::new("input")
                .value_name("INPUT")
                .help("Optional expression string to run eva in command mode"),
        )
        .arg(
            Arg::new("fix")
                .short('f')
                .long("fix")
                .value_parser(RangedU64ValueParser::<usize>::new().range(1..=64))
                .default_value("10")
                .value_name("FIX")
                .help("Number of decimal places in output (1 - 64)"),
        )
        .arg(
            Arg::new("base")
                .short('b')
                .long("base")
                .value_parser(RangedU64ValueParser::<u8>::new().range(1..=36))
                .default_value("10")
                .value_name("RADIX")
                .help("Radix of calculation output (1 - 36)"),
        )
        .arg(
            Arg::new("angle_unit")
                .short('a')
                .long("angle_unit")
                .default_value("degree")
                .value_parser(EnumValueParser::<ClapAngleUnit>::new())
                .help("Angle unit"),
        )
}

fn parse_arguments() -> Configuration {
    let matches = cmd().get_matches();

    Configuration {
        angle_unit: matches.get_one::<ClapAngleUnit>("angle_unit").unwrap().0,
        fix: *matches.get_one("fix").unwrap(),
        base: *matches.get_one("base").unwrap(),
        input: matches.get_one("input").cloned().unwrap_or_default(),
    }
}

<<<<<<< HEAD
pub fn eval_math_expression(input: &str, prev_ans: Option<f64>) -> Result<f64, CalcError> {
    let input = input.trim().replace(' ', "");
    if input == "help" {
        return Err(CalcError::Help);
    }
    if input.is_empty() {
        return Ok(0.);
    }
    let input = fmt::autobalance_parens(&input[..])?;
    let lexed = lexer(&input[..], prev_ans)?;
    let postfixed = to_postfix(lexed)?;
    let evaled = eval_postfix(postfixed)?;
    let evaled_fixed = format!("{:.*}", CONFIGURATION.fix, evaled)
        .parse::<f64>()
        .unwrap();
    Ok(evaled_fixed)
}

#[cfg(test)]
mod tests {
    use super::*;
    use crate::error::Math;

    pub fn eval(input: &str, prev_ans: Option<f64>) -> Result<f64, CalcError> {
        let ans = eval_math_expression(input, prev_ans)?;
        Ok(format!("{:.*}", CONFIGURATION.fix, ans).parse().unwrap())
    }

    #[test]
    fn verify_app() {
        cmd().debug_assert();
    }
    #[test]
    fn basic_ops() {
        let evaled = eval("6*2 + 3 + 12 -3", Some(0f64));
        assert_eq!(evaled, Ok(24.));
    }
    #[test]
    fn trignometric_fns() {
        let evaled = eval("sin(30) + tan(45", Some(0f64));
        assert_eq!(evaled, Ok(1.5));
    }
    #[test]
    fn brackets() {
        let evaled = eval("(((1 + 2 + 3) ^ 2 ) - 4)", Some(0f64));
        assert_eq!(evaled, Ok(32.));
    }
    #[test]
    fn exponentiation() {
        let evaled = eval("2 ** 2 ** 3", None);
        assert_eq!(evaled, Ok(256.)); // 2^(2^3), not (2^2)^3
    }
    #[test]
    fn floating_ops() {
        let evaled = eval("1.2816 + 1 + 1.2816/1.2", Some(0f64));
        assert_eq!(evaled, Ok(3.3496));
    }
    #[test]
    fn inverse_trignometric_fns() {
        let evaled = eval("deg(asin(1) + acos(1))", Some(0f64));
        assert_eq!(evaled, Ok(90.));
    }
    #[test]
    fn sigmoid_fns() {
        let evaled = eval("1 / (1 + e^-7)", Some(0f64));
        assert_eq!(evaled, Ok(0.9990889488));
    }
    #[test]
    fn prev_ans() {
        let evaled = eval("_ + 9", Some(9f64));
        assert_eq!(evaled, Ok(18.0));
    }
    #[test]
    fn eval_with_zero_prev() {
        let evaled = eval("9 + _ ", Some(0f64));
        assert_eq!(evaled, Ok(9.));
    }
    #[test]
    fn eval_const_multiplication() {
        let evaled = eval("e2", None);
        assert_eq!(evaled, Ok(5.4365636569));
    }
    #[test]
    fn eval_round() {
        let evaled = eval("round(0.5)+round(2.4)", None);
        assert_eq!(evaled, Ok(3.));
    }
    #[test]
    fn eval_exp2() {
        let evaled = eval("exp2(8)", None);
        assert_eq!(evaled, Ok(256.));
    }
    #[test]
    fn eval_exp() {
        let evaled = eval("exp(3)", None);
        assert_eq!(evaled, Ok(20.0855369232));
    }
    #[test]
    fn eval_exponential_notation() {
        let evaled = eval("1e11", None);
        assert_eq!(evaled, Ok(100000000000.0));
    }
    #[test]
    fn eval_exponential_notation_decimal() {
        let evaled = eval("2.5e5", None);
        assert_eq!(evaled, Ok(250000.0));
    }
    #[test]
    fn eval_e_times_n() {
        let evaled = eval("e0", None);
        assert_eq!(evaled, Ok(0.));
    }
    #[test]
    fn eval_factorial_large() {
        let evaled = eval("21!", None);
        assert_eq!(evaled, Ok(51_090_942_171_709_440_000.0));
    }
    #[test]
    fn eval_nroot() {
        let evaled = eval("nroot(27, 3)", None);
        assert_eq!(evaled, Ok(3.));
    }
    #[test]
    fn eval_log_n_base() {
        let evaled = eval("log(2^16,4)", None);
        assert_eq!(evaled, Ok(8.));
    }
    #[test]
    fn eval_log_n_brackets() {
        let evaled = eval("log(1+(2^16),4)", None);
        assert_eq!(evaled, Ok(8.0000110068));
    }
    #[test]
    fn eval_mismatched_parens_in_multiarg_fn() {
        let evaled = eval("log(1+(2^16, 4)", None);
        assert_eq!(
            evaled,
            Err(CalcError::Syntax("Mismatched parentheses!".to_string()))
        );
    }
    #[test]
    fn eval_comma_without_multiarg_fn() {
        let evaled = eval("1+(2^16, 4)", None);
        assert_eq!(
            evaled,
            Err(CalcError::Syntax("Mismatched parentheses!".to_string()))
        );
    }
    #[test]
    fn eval_unexpected_comma() {
        let evaled = eval("(1+1,2+2)", None);
        assert_eq!(
            evaled,
            Err(CalcError::Parser(
                "Too many operators, too few operands".to_string()
            ))
        );
    }
    #[test]
    fn eval_nroot_expr_on_both_sides() {
        let evaled = eval("nroot(2+2,4+e^2)", None);
        assert_eq!(evaled, Ok(1.1294396449));
    }
    #[test]
    fn eval_comma_left_paren_mixup() {
        let evaled = eval("exp 2,3)", None);
        assert_eq!(
            evaled,
            Err(CalcError::Syntax("Mismatched parentheses!".to_string()))
        );
        let evaled = eval("exp,2,3)", None);
        assert_eq!(
            evaled,
            Err(CalcError::Syntax("Mismatched parentheses!".to_string()))
        );
    }
    #[test]
    fn eval_log10() {
        let evaled = eval("log10(1000)", None);
        assert_eq!(evaled, Ok(3.));
    }
    #[test]
    fn eval_empty_argument() {
        let evaled = eval("log(2,,3)", None);
        assert_eq!(evaled, Err(CalcError::Syntax("Empty argument".to_string())));
    }
    #[test]
    fn eval_mismatched_args() {
        let evaled = eval("nroot(23,3,4)", None);
        assert_eq!(
            evaled,
            Err(CalcError::Parser(
                "Too many operators, too few operands".to_string()
            ))
        );
        let evaled = eval("nroot(23)", None);
        assert_eq!(
            evaled,
            Err(CalcError::Parser(
                "To few arguments for function, need 2".to_string()
            ))
        );
    }
    #[test]
    fn eval_negative_factorial() {
        let evaled = eval_math_expression("-1!", None);
        assert_eq!(Err(CalcError::Math(Math::OutOfBounds)), evaled);
    }
=======
#[test]
fn verify_app() {
    cmd().debug_assert();
>>>>>>> dedd8381
}<|MERGE_RESOLUTION|>--- conflicted
+++ resolved
@@ -189,218 +189,7 @@
     }
 }
 
-<<<<<<< HEAD
-pub fn eval_math_expression(input: &str, prev_ans: Option<f64>) -> Result<f64, CalcError> {
-    let input = input.trim().replace(' ', "");
-    if input == "help" {
-        return Err(CalcError::Help);
-    }
-    if input.is_empty() {
-        return Ok(0.);
-    }
-    let input = fmt::autobalance_parens(&input[..])?;
-    let lexed = lexer(&input[..], prev_ans)?;
-    let postfixed = to_postfix(lexed)?;
-    let evaled = eval_postfix(postfixed)?;
-    let evaled_fixed = format!("{:.*}", CONFIGURATION.fix, evaled)
-        .parse::<f64>()
-        .unwrap();
-    Ok(evaled_fixed)
-}
-
-#[cfg(test)]
-mod tests {
-    use super::*;
-    use crate::error::Math;
-
-    pub fn eval(input: &str, prev_ans: Option<f64>) -> Result<f64, CalcError> {
-        let ans = eval_math_expression(input, prev_ans)?;
-        Ok(format!("{:.*}", CONFIGURATION.fix, ans).parse().unwrap())
-    }
-
-    #[test]
-    fn verify_app() {
-        cmd().debug_assert();
-    }
-    #[test]
-    fn basic_ops() {
-        let evaled = eval("6*2 + 3 + 12 -3", Some(0f64));
-        assert_eq!(evaled, Ok(24.));
-    }
-    #[test]
-    fn trignometric_fns() {
-        let evaled = eval("sin(30) + tan(45", Some(0f64));
-        assert_eq!(evaled, Ok(1.5));
-    }
-    #[test]
-    fn brackets() {
-        let evaled = eval("(((1 + 2 + 3) ^ 2 ) - 4)", Some(0f64));
-        assert_eq!(evaled, Ok(32.));
-    }
-    #[test]
-    fn exponentiation() {
-        let evaled = eval("2 ** 2 ** 3", None);
-        assert_eq!(evaled, Ok(256.)); // 2^(2^3), not (2^2)^3
-    }
-    #[test]
-    fn floating_ops() {
-        let evaled = eval("1.2816 + 1 + 1.2816/1.2", Some(0f64));
-        assert_eq!(evaled, Ok(3.3496));
-    }
-    #[test]
-    fn inverse_trignometric_fns() {
-        let evaled = eval("deg(asin(1) + acos(1))", Some(0f64));
-        assert_eq!(evaled, Ok(90.));
-    }
-    #[test]
-    fn sigmoid_fns() {
-        let evaled = eval("1 / (1 + e^-7)", Some(0f64));
-        assert_eq!(evaled, Ok(0.9990889488));
-    }
-    #[test]
-    fn prev_ans() {
-        let evaled = eval("_ + 9", Some(9f64));
-        assert_eq!(evaled, Ok(18.0));
-    }
-    #[test]
-    fn eval_with_zero_prev() {
-        let evaled = eval("9 + _ ", Some(0f64));
-        assert_eq!(evaled, Ok(9.));
-    }
-    #[test]
-    fn eval_const_multiplication() {
-        let evaled = eval("e2", None);
-        assert_eq!(evaled, Ok(5.4365636569));
-    }
-    #[test]
-    fn eval_round() {
-        let evaled = eval("round(0.5)+round(2.4)", None);
-        assert_eq!(evaled, Ok(3.));
-    }
-    #[test]
-    fn eval_exp2() {
-        let evaled = eval("exp2(8)", None);
-        assert_eq!(evaled, Ok(256.));
-    }
-    #[test]
-    fn eval_exp() {
-        let evaled = eval("exp(3)", None);
-        assert_eq!(evaled, Ok(20.0855369232));
-    }
-    #[test]
-    fn eval_exponential_notation() {
-        let evaled = eval("1e11", None);
-        assert_eq!(evaled, Ok(100000000000.0));
-    }
-    #[test]
-    fn eval_exponential_notation_decimal() {
-        let evaled = eval("2.5e5", None);
-        assert_eq!(evaled, Ok(250000.0));
-    }
-    #[test]
-    fn eval_e_times_n() {
-        let evaled = eval("e0", None);
-        assert_eq!(evaled, Ok(0.));
-    }
-    #[test]
-    fn eval_factorial_large() {
-        let evaled = eval("21!", None);
-        assert_eq!(evaled, Ok(51_090_942_171_709_440_000.0));
-    }
-    #[test]
-    fn eval_nroot() {
-        let evaled = eval("nroot(27, 3)", None);
-        assert_eq!(evaled, Ok(3.));
-    }
-    #[test]
-    fn eval_log_n_base() {
-        let evaled = eval("log(2^16,4)", None);
-        assert_eq!(evaled, Ok(8.));
-    }
-    #[test]
-    fn eval_log_n_brackets() {
-        let evaled = eval("log(1+(2^16),4)", None);
-        assert_eq!(evaled, Ok(8.0000110068));
-    }
-    #[test]
-    fn eval_mismatched_parens_in_multiarg_fn() {
-        let evaled = eval("log(1+(2^16, 4)", None);
-        assert_eq!(
-            evaled,
-            Err(CalcError::Syntax("Mismatched parentheses!".to_string()))
-        );
-    }
-    #[test]
-    fn eval_comma_without_multiarg_fn() {
-        let evaled = eval("1+(2^16, 4)", None);
-        assert_eq!(
-            evaled,
-            Err(CalcError::Syntax("Mismatched parentheses!".to_string()))
-        );
-    }
-    #[test]
-    fn eval_unexpected_comma() {
-        let evaled = eval("(1+1,2+2)", None);
-        assert_eq!(
-            evaled,
-            Err(CalcError::Parser(
-                "Too many operators, too few operands".to_string()
-            ))
-        );
-    }
-    #[test]
-    fn eval_nroot_expr_on_both_sides() {
-        let evaled = eval("nroot(2+2,4+e^2)", None);
-        assert_eq!(evaled, Ok(1.1294396449));
-    }
-    #[test]
-    fn eval_comma_left_paren_mixup() {
-        let evaled = eval("exp 2,3)", None);
-        assert_eq!(
-            evaled,
-            Err(CalcError::Syntax("Mismatched parentheses!".to_string()))
-        );
-        let evaled = eval("exp,2,3)", None);
-        assert_eq!(
-            evaled,
-            Err(CalcError::Syntax("Mismatched parentheses!".to_string()))
-        );
-    }
-    #[test]
-    fn eval_log10() {
-        let evaled = eval("log10(1000)", None);
-        assert_eq!(evaled, Ok(3.));
-    }
-    #[test]
-    fn eval_empty_argument() {
-        let evaled = eval("log(2,,3)", None);
-        assert_eq!(evaled, Err(CalcError::Syntax("Empty argument".to_string())));
-    }
-    #[test]
-    fn eval_mismatched_args() {
-        let evaled = eval("nroot(23,3,4)", None);
-        assert_eq!(
-            evaled,
-            Err(CalcError::Parser(
-                "Too many operators, too few operands".to_string()
-            ))
-        );
-        let evaled = eval("nroot(23)", None);
-        assert_eq!(
-            evaled,
-            Err(CalcError::Parser(
-                "To few arguments for function, need 2".to_string()
-            ))
-        );
-    }
-    #[test]
-    fn eval_negative_factorial() {
-        let evaled = eval_math_expression("-1!", None);
-        assert_eq!(Err(CalcError::Math(Math::OutOfBounds)), evaled);
-    }
-=======
 #[test]
 fn verify_app() {
     cmd().debug_assert();
->>>>>>> dedd8381
 }
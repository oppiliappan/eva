--- conflicted
+++ resolved
@@ -14,12 +14,7 @@
 mod lex;
 mod parse;
 mod readline;
-<<<<<<< HEAD
-use crate::error::{handler, CalcError, Math};
-use crate::format::*;
-=======
 use crate::error::{handler, CalcError};
->>>>>>> f208ddd6
 use crate::lex::*;
 use crate::parse::*;
 use crate::readline::*;

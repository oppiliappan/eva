--- conflicted
+++ resolved
@@ -192,14 +192,10 @@
 }
 
 pub fn eval_math_expression(input: &str, prev_ans: Option<f64>) -> Result<f64, CalcError> {
-<<<<<<< HEAD
-    let input = input.trim();
+    let input = input.trim().replace(" ", "");
     if input == "help" {
         return Err(CalcError::Help);
     }
-=======
-    let input = input.trim().replace(" ", "");
->>>>>>> 72789dff
     if input.is_empty() {
         return Ok(0.);
     }
